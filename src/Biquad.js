--- conflicted
+++ resolved
@@ -1,15 +1,7 @@
-<<<<<<< HEAD
 /**
  *  @module p5.sound
  *  @submodule p5.sound
  *  @for p5.sound
-=======
-/*
- *  @module p5.sound
- *  @submodule p5.sound
- *  @for p5.sound
- *  @main
->>>>>>> 515afad0
  */
 
 import { Context as ToneContext } from "tone/build/esm/core/context/Context.js";
